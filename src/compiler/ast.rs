--- conflicted
+++ resolved
@@ -76,19 +76,11 @@
     // Generate a value from the given code
     match emit {
         // Literals
-<<<<<<< HEAD
-        "value_void" => ImlValue::Value(compiler.statics[0].clone()),
-        "value_null" => ImlValue::Value(compiler.statics[1].clone()),
-        "value_true" => ImlValue::Value(compiler.statics[2].clone()),
-        "value_false" => ImlValue::Value(compiler.statics[3].clone()),
-        "value_self" => ImlValue::SelfValue,
-=======
         "value_void" => ImlValue::Value(scope.compiler.statics.borrow()[0].clone()),
         "value_null" => ImlValue::Value(scope.compiler.statics.borrow()[1].clone()),
         "value_true" => ImlValue::Value(scope.compiler.statics.borrow()[2].clone()),
         "value_false" => ImlValue::Value(scope.compiler.statics.borrow()[3].clone()),
-        "value_self" => ImlValue::This(false),
->>>>>>> 90c396c8
+        "value_self" => ImlValue::SelfValue,
         "value_integer" => match node["value"].to_i64() {
             Ok(0) => ImlValue::Value(scope.compiler.statics.borrow()[4].clone()),
             Ok(1) => ImlValue::Value(scope.compiler.statics.borrow()[5].clone()),
