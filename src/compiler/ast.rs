--- conflicted
+++ resolved
@@ -1700,13 +1700,8 @@
     let value = if value.is_void() {
         Some(
             context
-<<<<<<< HEAD
                 .collect(capture_start, false, true, debug.is_true())
-                .extract(&context.runtime.reader),
-=======
-                .collect(capture_start, false, debug.is_true())
                 .extract(&context.thread.reader),
->>>>>>> 375055fc
         )
     } else {
         Some(value)
