--- conflicted
+++ resolved
@@ -426,12 +426,8 @@
         );
 
         ImlValue::from(implicit_parselet)
-<<<<<<< HEAD
-    } else */
-=======
     } else
     */
->>>>>>> 3e4baff6
     if emit.starts_with("value_") {
         traverse_node_value(scope, node, assign).try_resolve(scope)
     } else {
