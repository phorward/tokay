--- conflicted
+++ resolved
@@ -302,99 +302,6 @@
                     ops.push(Op::Break);
                 }
             }
-<<<<<<< HEAD
-            // DEPRECATED BELOW!!!
-            ImlOp::Expect { body, msg } => {
-                let mut expect = Vec::new();
-                body.compile(program, parselet, this, &mut expect);
-
-                ops.push(Op::Frame(expect.len() + 2));
-
-                ops.extend(expect);
-                ops.extend(vec![
-                    Op::Forward(2),
-                    Op::Error(Some(if let Some(msg) = msg {
-                        msg.clone()
-                    } else {
-                        format!("Expecting {:?}", body)
-                    })),
-                    Op::Close,
-                ]);
-            }
-            ImlOp::Not { body } => {
-                let mut body_ops = Vec::new();
-                let body_len = body.compile(program, parselet, this, &mut body_ops);
-                ops.push(Op::Frame(body_len + 3));
-                ops.extend(body_ops);
-                ops.push(Op::Close);
-                ops.push(Op::Next);
-                ops.push(Op::Close);
-            }
-            ImlOp::Peek { body } => {
-                ops.push(Op::Frame(0));
-                body.compile(program, parselet, this, ops);
-                ops.push(Op::Reset);
-                ops.push(Op::Close);
-            }
-            ImlOp::Repeat { body, min, max } => {
-                let mut body_ops = Vec::new();
-                let body_len = body.compile(program, parselet, this, &mut body_ops);
-
-                match (min, max) {
-                    (0, 0) => {
-                        // Kleene
-                        ops.extend(vec![
-                            Op::Frame(0),            // The overall capture
-                            Op::Frame(body_len + 6), // The fused capture for repetition
-                        ]);
-                        ops.extend(body_ops); // here comes the body
-                        ops.extend(vec![
-                            Op::ForwardIfConsumed(2), // When consumed we can commit and jump backward
-                            Op::Forward(4),           // otherwise leave the loop
-                            Op::Capture,
-                            Op::Extend,
-                            Op::Backward(body_len + 4), // repeat the body
-                            Op::Close,
-                            Op::InCollect(true),
-                            Op::Close,
-                        ]);
-                    }
-                    (1, 0) => {
-                        // Positive
-                        ops.push(Op::Frame(0)); // The overall capture
-                        ops.extend(body_ops.clone()); // here comes the body for the first time
-                        ops.extend(vec![
-                            Op::ForwardIfConsumed(2), // If nothing was consumed, then...
-                            Op::Next,                 //...reject
-                            Op::Frame(body_len + 6),  // The fused capture for repetition
-                        ]);
-                        ops.extend(body_ops); // here comes the body again inside the repetition
-                        ops.extend(vec![
-                            Op::ForwardIfConsumed(2), // When consumed we can commit and jump backward
-                            Op::Forward(4),           // otherwise leave the loop
-                            Op::Capture,
-                            Op::Extend,
-                            Op::Backward(body_len + 4), // repeat the body
-                            Op::Close,
-                            Op::InCollect(true),
-                            Op::Close,
-                        ]);
-                    }
-                    (0, 1) => {
-                        // Optional
-                        ops.push(Op::Frame(body_len + 1)); // on error, jump to the collect
-                        ops.extend(body_ops);
-                        ops.push(Op::InCollect(true));
-                        ops.push(Op::Close);
-                    }
-                    (1, 1) => {}
-                    (_, _) => unimplemented!(
-                        "ImlOp::Repeat construct with min/max configuration > 1 not implemented yet"
-                    ),
-                };
-            }
-=======
->>>>>>> 375055fc
         }
 
         ops.len() - start
