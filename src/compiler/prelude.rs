--- conflicted
+++ resolved
@@ -751,7 +751,6 @@
                                                                                 (value!([
                                                                                     "emit" => "identifier",
                                                                                     "value" => "Repeat"
-<<<<<<< HEAD
                                                                                 ])),
                                                                                 (value!([
                                                                                     "emit" => "genarg",
@@ -762,18 +761,6 @@
                                                                                         ]))
                                                                                 ])),
                                                                                 (value!([
-=======
-                                                                                ])),
-                                                                                (value!([
-                                                                                    "emit" => "genarg",
-                                                                                    "children" =>
-                                                                                        (value!([
-                                                                                            "emit" => "identifier",
-                                                                                            "value" => "P"
-                                                                                        ]))
-                                                                                ])),
-                                                                                (value!([
->>>>>>> cda5cd6d
                                                                                     "emit" => "genarg_named",
                                                                                     "children" =>
                                                                                         (value!([
@@ -786,8 +773,6 @@
                                                                                                 "value" => 0
                                                                                             ]))
                                                                                         ]))
-<<<<<<< HEAD
-=======
                                                                                 ])),
                                                                                 (value!([
                                                                                     "emit" => "genarg_named",
@@ -802,7 +787,6 @@
                                                                                                 "value" => "blur"
                                                                                             ]))
                                                                                         ]))
->>>>>>> cda5cd6d
                                                                                 ]))
                                                                             ]))
                                                                     ])),
