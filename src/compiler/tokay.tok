--- conflicted
+++ resolved
@@ -196,27 +196,15 @@
 
 # Inline Blocks and Sequences
 
-<<<<<<< HEAD
 DictItem : @{
-    T_Alias _ '=>' _ expect Expression  ast("alias")
-    Expression '=>' _ expect Expression  ast("alias")
-    Expression
-}
-
-Dict : @{
-    # Special case: single Expression followed by "," is considered as a dict with a single item
-    Expression ___ ',' _ ___ peek ')'  ast("dict")
-=======
-InlineSequenceItem : @{
     T_Alias _ '=>' _ Expect<Expression>  ast("alias")
     Expression '=>' _ Expect<Expression>  ast("alias")
     Expression
 }
 
-InlineSequence : @{
-    # Special case: Expression followed by "," is considered as a list with a single item (syntactic sugar)
-    Expression ___ ',' _ ___ Peek<')'>  ast("list")
->>>>>>> 375055fc
+Dict : @{
+    # Special case: single Expression followed by "," is considered as a dict with a single item
+    Expression ___ ',' _ ___ Peek<')'>  ast("dict")
 
     # A sequence is a list of items optionally separated by ","
     (DictItem ___ (',' _)? ___)+  ast("sequence")
@@ -230,15 +218,10 @@
 }
 
 InlineBlock : @{
-<<<<<<< HEAD
-    '(' _ ___ Dict (___ '|' _ ___ Dict)+ ___ expect ')'  ast("block")
-    '(' _ ___ Dict ___ expect ')'
-    '[' _ ___ List (___ '|' _ ___ List)+ ___ expect ']'  ast("block")
-    '[' _ ___ List ___ expect ']'
-=======
-    '(' _ ___ InlineSequence {___ '|' _ ___ InlineSequence}+ ___ Expect<')'>  ast("block")
-    '(' _ ___ InlineSequence ___ Expect<')'>
->>>>>>> 375055fc
+    '(' _ ___ Dict (___ '|' _ ___ Dict)+ ___ Expect<')'>  ast("block")
+    '(' _ ___ Dict ___ Expect<')'>
+    '[' _ ___ List (___ '|' _ ___ List)+ ___ Expect<']'>  ast("block")
+    '[' _ ___ List ___ Expect<']'>
 }
 
 # Call parameters (used by calls and rvalues)
