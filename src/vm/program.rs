--- conflicted
+++ resolved
@@ -38,34 +38,8 @@
         }
     }
 
-<<<<<<< HEAD
-    pub fn run(&self, thread: &mut Thread) -> Result<Option<RefValue>, Error> {
-        match self
-            .main()
-            .0
-            .borrow()
-            .run(self, thread, thread.stack.len(), None, true, 0)
-        {
-            Ok(Accept::Push(Capture::Value(value, ..))) => {
-                if value.is_void() {
-                    Ok(None)
-                } else {
-                    Ok(Some(value.clone()))
-                }
-            }
-            Ok(_) | Err(Reject::Next) => Ok(None),
-            Err(Reject::Error(error)) => Err(*error),
-            Err(other) => Err(Error::new(None, format!("Runtime error {:?}", other))),
-        }
-    }
-
-    pub fn run_from_reader(&self, reader: Reader) -> Result<Option<RefValue>, Error> {
-        let mut thread = Thread::new(reader);
-        self.run(&mut thread)
-=======
     pub fn run_from_reader(&self, mut reader: Reader) -> Result<Option<RefValue>, Error> {
         Thread::new(self, vec![&mut reader]).run()
->>>>>>> 1db0b832
     }
 
     pub fn run_from_str(&self, src: &'static str) -> Result<Option<RefValue>, Error> {
