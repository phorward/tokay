--- conflicted
+++ resolved
@@ -19,27 +19,16 @@
     Offset(Box<Offset>), // Source offset position for debugging
 
     // Capture frames
-<<<<<<< HEAD
-    Frame(usize),    // Start new frame with optional relative forward address fuse
-    Capture,         // Reset frame capture to current stack size, saving captures
-    Extend,          // Extend frame's reader to current position
-    Reset,           // Reset frame
-    Close,           // Close frame
-    Collect(bool),   // Collect stack values from current frame
-    InCollect(bool), // Same as collect, but degrate the parselet level (5) (fixme: This is temporary!)
-    Fuse(usize),     // Set frame fuse to relative forward address
-=======
     Frame(usize), // Start new frame with optional relative forward address fuse
     // Capture,      // Reset frame capture to current stack size, saving captures
-    Extend,       // Extend frame's reader to current position
-    Reset,        // Reset frame, stack+reader
-    ResetReader,  // Reset reader
-    ResetCapture, // Reset captures
-    Close,        // Close frame
-    Collect,      // Collect stack values from current frame
+    Extend,        // Extend frame's reader to current position
+    Reset,         // Reset frame, stack+reader
+    ResetReader,   // Reset reader
+    ResetCapture,  // Reset captures
+    Close,         // Close frame
+    Collect(bool), // Collect stack values from current frame (true: sequence)
     // InCollect,    // Same as collect, but degrate the parselet level (5) (fixme: This is temporary!)
     Fuse(usize), // Set frame fuse to relative forward address
->>>>>>> 375055fc
 
     // Loop frames
     Loop(usize), // Loop frame
@@ -253,23 +242,13 @@
                     context.frame.capture_start,
                     false,
                     *sequence,
-                    context.runtime.debug > 5,
+                    context.thread.debug > 5,
                 ))),
 
-<<<<<<< HEAD
-                Op::InCollect(sequence) => {
-                    let mut capture = context.collect(
-                        context.frame.capture_start,
-                        false,
-                        *sequence,
-                        context.runtime.debug > 5,
-                    );
-=======
                 /*
                 Op::InCollect => {
                     let mut capture =
                         context.collect(context.frame.capture_start, false, context.debug > 5);
->>>>>>> 375055fc
 
                     if capture.get_severity() > 5 {
                         capture.set_severity(5);
