//! Contexts and stack frames for parselet calls.
use super::*;
use crate::reader::Offset;
use crate::value::{Dict, List, Object, Parselet, RefValue};
use std::iter::FromIterator;

/** Representation of a stack-frame based on current context. */
#[derive(Debug, Clone, Copy)]
pub struct Frame {
    pub fuse: Option<usize>,  // optional fuse
    pub capture_start: usize, // capture start
    pub reader_start: Offset, // reader start
}

impl std::fmt::Display for Frame {
    fn fmt(&self, f: &mut std::fmt::Formatter<'_>) -> std::fmt::Result {
        write!(
            f,
            "capture: {}, reader: {}, fuse: {:?}",
            self.capture_start, self.reader_start.offset, self.fuse
        )
    }
}

/** Representatin of a loop-frame */
#[derive(Debug, Clone, Copy)]
pub struct Loop {
    pub frames: usize, // Number of frames at loop start
    pub start: usize,  // Start address of loop iteration
    pub end: usize,    // End address of loop
}

/** Contexts represent stack frames for parselet calls.

Via the context, most operations regarding capture storing and loading is performed. */
pub struct Context<'program, 'parselet, 'thread> {
    // References
    pub program: &'program Program,    // Program
    pub parselet: &'parselet Parselet, // Current parselet that is executed
    pub thread: &'thread mut Thread,   // Overall thread

    pub depth: usize, // Recursion depth
    pub debug: u8,    // Debug level

    // Positions
    pub stack_start: usize, // Stack start (including locals and parameters)
    hold: usize,            // Defines number of stack items to hold on context drop

    // Virtual machine
    pub frames: Vec<Frame>, // Frame stack
    pub frame: Frame,       // Current frame

    pub loops: Vec<Loop>, // Loop stack

    // Variables
    pub source_offset: Option<Offset>, // Tokay source offset needed for error reporting
}

impl<'program, 'parselet, 'thread> Context<'program, 'parselet, 'thread> {
    pub fn new(
        program: &'program Program,
        parselet: &'parselet Parselet,
        thread: &'thread mut Thread,
        locals: usize,
        take: usize,
        hold: usize,
        depth: usize,
    ) -> Self {
        let stack_start = thread.stack.len() - take;

        /*
        println!("--- {:?} ---", parselet.name);
        println!("stack = {:#?}", thread.stack);
        println!("stack = {:?}", thread.stack.len());
        println!("start = {:?}", stack_start);
        println!("resize = {:?}", stack_start + locals + 1);
        */

        // Initialize local variables and $0
        thread
            .stack
            .resize(stack_start + locals + 1, Capture::Empty);

        // Create context frame0
        let frame = Frame {
            fuse: None,
            capture_start: stack_start + locals + 1,
            reader_start: thread.reader.tell(),
        };

        // Create Context
        Self {
            debug: runtime.debug,
            program,
            parselet,
            thread,
            depth,
            stack_start,
            hold,
            frames: Vec::new(),
            frame,
            loops: Vec::new(),
            source_offset: None,
        }
    }

    /// Print debug output with context depth indention
    #[inline]
    pub fn log(&self, msg: &str) {
        println!(
            "{}{}{:5} {}",
            ".".repeat(self.depth),
            //self.parselet.name.as_deref().unwrap_or("(unnamed)"), // fixme: TEMPORAL!
            self.parselet.name,
            //if self.parselet.consuming.is_some() {
            if self.parselet.consuming.is_some() {
                format!("@{: <4}", self.thread.reader.tell().offset)
            } else {
                "".to_string()
            },
            msg
        );
    }

    /// Shortcut for an Ok(Accept::Push) with the given value.
    /// To push a value immediatelly, use context.thread.stack.push().
    #[inline]
    pub fn push(&self, value: RefValue) -> Result<Accept, Reject> {
        Ok(Accept::Push(Capture::Value(value, None, 10)))
    }

    /// Pop value off the stack.
    #[inline]
    pub fn pop(&mut self) -> RefValue {
        // todo: check for context limitations on the stack?
        let mut capture = self.thread.stack.pop().unwrap();
        capture.extract(&mut self.thread.reader)
    }

    /// Peek top value of stack.
    #[inline]
    pub fn peek(&mut self) -> RefValue {
        // todo: check for context limitations on the stack?
        let capture = self.thread.stack.last_mut().unwrap();
        capture.extract(&mut self.thread.reader)
    }

    // Push a value onto the stack
    #[inline]
    pub fn load(&mut self, index: usize) -> Result<Accept, Reject> {
        let capture = &mut self.thread.stack[index];
        let value = capture.extract(&self.thread.reader);
        self.push(value)
    }

    // Reset context stack state
    #[inline]
    fn reset(&mut self, offset: Option<Offset>) {
        self.thread.stack.truncate(self.frame.capture_start - 1); // Truncate stack including $0
        self.thread.stack.push(Capture::Empty); // re-initialize $0

        if let Some(offset) = offset {
            self.frame.reader_start = offset; // Set reader start to provided position
        }
    }

    /// Return top-level frame
    pub fn frame0(&self) -> &Frame {
        if self.frames.is_empty() {
            &self.frame
        } else {
            &self.frames[0]
        }
    }

    /// Return mutable top-level frame
    pub fn frame0_mut(&mut self) -> &mut Frame {
        if self.frames.is_empty() {
            &mut self.frame
        } else {
            &mut self.frames[0]
        }
    }

    /** Return a capture by index as RefValue. */
    pub fn get_capture(&mut self, pos: usize) -> Option<RefValue> {
        let frame0 = self.frame0();
        let capture_start = frame0.capture_start;
        let reader_start = frame0.reader_start;

        let pos = capture_start + pos - 1;

        if pos >= self.thread.stack.len() {
            None
        }
        // This is $0?
        else if pos < capture_start {
            // Capture 0 either returns an already set value or ...
            if let Capture::Value(value, ..) = &self.thread.stack[pos] {
                return Some(value.clone());
            }

            // ...returns the current range read so far.
            Some(RefValue::from(
                self.thread
                    .reader
                    .get(&self.thread.reader.capture_from(&reader_start)),
            ))
        // Any other index.
        } else {
            self.thread.stack[pos].degrade();
            Some(self.thread.stack[pos].extract(&self.thread.reader))
        }
    }

    /** Return a capture by name as RefValue. */
    pub fn get_capture_by_name(&mut self, name: &str) -> Option<RefValue> {
        let capture_start = self.frame0().capture_start;
        let tos = self.thread.stack.len();

        for i in (0..tos - capture_start).rev() {
            let capture = &mut self.thread.stack[capture_start + i];

            if capture.alias(name) {
                capture.degrade();
                return Some(capture.extract(&self.thread.reader));
            }
        }

        None
    }

    /** Set a capture to a RefValue by index. */
    pub fn set_capture(&mut self, pos: usize, value: RefValue) {
        let capture_start = self.frame0().capture_start;
        let pos = capture_start + pos - 1;

        if pos >= self.thread.stack.len() {
            return;
        }

        let capture = &mut self.thread.stack[pos];

        // $0 gets a higher severity than normal captures.
        let severity = if pos < capture_start { 10 } else { 5 };

        match capture {
            Capture::Empty => *capture = Capture::Value(value, None, severity),
            Capture::Range(_, alias, _) => {
                *capture = Capture::Value(value, alias.clone(), severity)
            }
            Capture::Value(capture_value, ..) => {
                *capture_value = value;
            }
        }
    }

    /** Set a capture to a RefValue by name. */
    pub fn set_capture_by_name(&mut self, name: &str, value: RefValue) {
        let capture_start = self.frame0().capture_start;
        let tos = self.thread.stack.len();

        for i in (0..tos - capture_start).rev() {
            let capture = &mut self.thread.stack[capture_start + i];

            if capture.alias(name) {
                match capture {
                    Capture::Empty => *capture = Capture::Value(value, None, 5),
                    Capture::Range(_, alias, _) => {
                        *capture = Capture::Value(value, alias.clone(), 5)
                    }
                    Capture::Value(capture_value, ..) => {
                        *capture_value = value;
                    }
                }
                break;
            }
        }
    }

    /** Collect captures from a capture_start and turn them either into a dict or list object capture.

    Any items with a severity of at least 1 are being collected, but higher severities always win.

    - Results of a collection (either list or dict) inherit the highest collected severity
    - Token severity:
      - 0: Whitespace
      - 1: Touch
      - 5: Match, character-class, parselet
      - 10: Defined value

    This function is internally used for automatic AST construction and value inheriting.
    */
    pub fn collect(
        &mut self,
        capture_start: usize, // Stack offset to start from
        copy: bool,           // Copy values instead of draining them from the stack
        debug: bool,          // Print debug information
    ) -> Capture {
        // Early abort when capture_start is behind stack len
        if capture_start > self.thread.stack.len() {
            return Capture::Empty;
        }

        assert!(capture_start >= self.frame0().capture_start);

        // Eiter copy or drain captures from stack
        let captures: Vec<Capture> = if copy {
            // fixme: copy feature isn't used...
            Vec::from_iter(
                self.thread.stack[capture_start..]
                    .iter()
                    .filter(|item| !(matches!(item, Capture::Empty)))
                    .cloned(),
            )
        } else {
            self.thread
                .stack
                .drain(capture_start..)
                .filter(|item| !(matches!(item, Capture::Empty)))
                .collect()
        };

        if debug {
            self.log(&format!("collect captures = {}", captures.len()));

            for i in 0..captures.len() {
                self.log(&format!(" {}: {:?}", i, captures[i]));
            }
        }

        // Early abort when no valuable captures had been taken
        if captures.len() == 0 {
            return Capture::Empty;
        }

        // Capture inheritance is only possible when there is only one capture available
        let inherit = captures.len() == 1;

        let mut list = List::new(); // List collector
        let mut dict = Dict::new(); // Dict collector
        let mut max = 0; // Maximum severity
        let mut idx = 0; // Keep the order for dicts

        // Collect any significant captures and values
        // fixme: This part contains ugly and redundant code; must be reworked later.
        for capture in captures.into_iter() {
            match capture {
                Capture::Range(range, alias, severity) if severity >= max => {
                    // On higher severity, drop all results collected so far
                    if severity > max {
                        idx = 0;
                        max = severity;
                        list.clear();
                        dict.clear();
                    }

                    // fixme: This line is the only difference between the Capture::Range and Capture::Value branch.
                    //        This is totally ugly and should be reworked.
                    let value = RefValue::from(self.thread.reader.get(&range));

                    if let Some(alias) = alias {
                        // Move list items into dict when this is the first entry
                        if dict.is_empty() {
                            for (i, item) in list.drain(..).enumerate() {
                                dict.insert(RefValue::from(i), item);
                            }
                        }

                        dict.insert(RefValue::from(alias), value);
                    } else if inherit {
                        return Capture::Value(value, alias, severity);
                    } else if !value.is_void() {
                        // Eiher collect into list, or insert into the dict
                        if dict.is_empty() {
                            list.push(value);
                        } else {
                            dict.insert(RefValue::from(idx), value);
                        }
                    }

                    idx += 1;
                }

                Capture::Value(value, alias, severity) if severity >= max => {
                    // On higher severity, drop all results collected so far
                    if severity > max {
                        idx = 0;
                        max = severity;
                        list.clear();
                        dict.clear();
                    }

                    if let Some(alias) = alias {
                        // Move list items into dict when this is the first entry
                        if dict.is_empty() {
                            for (i, item) in list.drain(..).enumerate() {
                                dict.insert(RefValue::from(i), item);
                            }
                        }

                        dict.insert(RefValue::from(alias), value);
                    } else if inherit {
                        return Capture::Value(value, alias, severity);
                    } else if !value.is_void() {
                        // Eiher collect into list, or insert into the dict
                        if dict.is_empty() {
                            list.push(value);
                        } else {
                            dict.insert(RefValue::from(idx), value);
                        }
                    }

                    idx += 1;
                }

                _ => {}
            };
        }

        if debug {
            self.log(&format!("list = {:?}", list));
            self.log(&format!("dict = {:?}", dict));
        }

        if dict.is_empty() {
            if list.len() > 1 {
                Capture::Value(RefValue::from(list), None, max)
            } else if list.len() == 1 {
                Capture::Value(list.pop().unwrap(), None, max)
            } else {
                Capture::Empty
            }
        } else {
            Capture::Value(RefValue::from(dict), None, max)
        }
    }

    /// Drains n items off the stack into a vector of values
    pub fn drain(&mut self, n: usize) -> Vec<RefValue> {
        let tos = self.thread.stack.len();
        assert!(n <= tos - self.frame0().capture_start);

        let captures: Vec<Capture> = self
            .thread
            .stack
            .drain(tos - n..)
            .filter(|capture| !matches!(capture, Capture::Empty))
            .collect();

        captures
            .into_iter()
            .map(|mut capture| capture.extract(&self.thread.reader))
            .collect()
    }

    // Execute VM opcodes in a context.
    // This function is a wrapper for Op::run() which post-processes the result.
    fn execute(&mut self, ops: &[Op]) -> Result<Accept, Reject> {
        let mut state = Op::run(ops, self);

        match state {
            // In case state is Accept::Next, try to return a capture
            Ok(Accept::Next) => {
                // Either take $0 when set
                if let Capture::Value(value, ..) =
                    &mut self.thread.stack[self.frame.capture_start - 1]
                {
                    state = Ok(Accept::Push(Capture::Value(
                        value.clone(),
                        None,
                        self.parselet.severity,
                    )));
                // Otherwise, push last value
                } else if self.thread.stack.len() > self.frame.capture_start {
                    state = Ok(Accept::Push(self.thread.stack.pop().unwrap())
                        .into_push(self.parselet.severity));
                }
            }

            // Patch context source position on error, if no other position already set
            Err(Reject::Error(ref mut err)) => {
                if let Some(source_offset) = self.source_offset {
                    err.patch_offset(source_offset);
                }
            }

            _ => {}
        }

        if self.thread.debug > 3 {
            self.log(&format!("final state = {:?}", state));
        }

        state
    }

    /// Run the current context with the associated parselet
    pub fn run(&mut self, main: bool) -> Result<Accept, Reject> {
        // Debugging
<<<<<<< HEAD
        if self.debug < 3 {
            if let Ok(inspect) = std::env::var("TOKAY_INSPECT") {
                for name in inspect.split(" ") {
                    if name == self.parselet.name {
                        self.debug = 6;
=======
        if self.thread.debug < 3 {
            if let Ok(inspect) = std::env::var("TOKAY_INSPECT") {
                for name in inspect.split(" ") {
                    if name == self.parselet.name {
                        self.thread.debug = 6;
>>>>>>> 107bff6f
                        break;
                    }
                }
            }
        }

        if main {
            return self.run_as_main();
        }

        // Begin
        let mut ret = match self.execute(&self.parselet.begin) {
            Ok(Accept::Next) | Err(Reject::Skip) => Capture::Empty,
            Ok(Accept::Push(capture)) => {
                self.reset(Some(self.thread.reader.tell()));
                capture
            }
<<<<<<< HEAD
            Ok(Accept::Repeat) => {
                self.reset(Some(self.runtime.reader.tell()));
=======
            Ok(Accept::Repeat(value)) => {
                if let Some(value) = value {
                    retlist.push(value);
                }

                self.reset(Some(self.thread.reader.tell()));
>>>>>>> 107bff6f
                Capture::Empty
            }
            Ok(accept) => return Ok(accept.into_push(self.parselet.severity)),
            other => return other,
        };

        // Body
        let mut first = true;
        ret = loop {
            match self.execute(&self.parselet.body) {
                Err(Reject::Skip) => {}
                Ok(Accept::Next) => break ret,
                Ok(Accept::Push(capture)) => break capture,
                Ok(Accept::Repeat) => {}
                Ok(accept) => return Ok(accept.into_push(self.parselet.severity)),
                Err(Reject::Next) if !first => break Capture::Empty,
                other => return other,
            }

            // Reset capture stack for loop repeat
            self.reset(Some(self.thread.reader.tell()));
            first = false;
        };

        // End
        ret = match self.execute(&self.parselet.end) {
            Ok(Accept::Next) | Err(Reject::Skip) | Ok(Accept::Repeat) => ret,
            Ok(Accept::Push(capture)) => capture,
            Ok(accept) => return Ok(accept.into_push(self.parselet.severity)),
            other => return other,
        };

        Ok(Accept::Push(ret).into_push(self.parselet.severity))
    }

    /** Run the current context as a main parselet.

    __main__-parselets are executed differently, as they handle unrecognized input as whitespace or gap,
    by skipping over it.
    */
    fn run_as_main(&mut self) -> Result<Accept, Reject> {
        // collected results
        let mut results = List::new();

        // Begin
        match self.execute(&self.parselet.begin) {
            Ok(Accept::Next) | Err(Reject::Skip) | Ok(Accept::Push(Capture::Empty)) => {}
            Ok(Accept::Push(mut capture)) => {
<<<<<<< HEAD
                results.push(capture.extract(&self.runtime.reader));
=======
                retlist.push(capture.extract(&self.thread.reader));
            }
            Ok(Accept::Repeat(value)) => {
                if let Some(value) = value {
                    retlist.push(value);
                }
>>>>>>> 107bff6f
            }
            Ok(Accept::Repeat) => {}
            Ok(accept) => return Ok(accept.into_push(self.parselet.severity)),
            other => return other,
        };

        self.reset(Some(self.thread.reader.tell()));

        // Body
        loop {
            match self.execute(&self.parselet.body) {
                Err(Reject::Next)
                | Err(Reject::Skip)
                | Ok(Accept::Next)
                | Ok(Accept::Push(Capture::Empty)) => {}
                Ok(Accept::Push(mut capture)) => {
<<<<<<< HEAD
                    results.push(capture.extract(&self.runtime.reader));
=======
                    retlist.push(capture.extract(&self.thread.reader));
                }
                Ok(Accept::Repeat(value)) => {
                    if let Some(value) = value {
                        retlist.push(value);
                    }
>>>>>>> 107bff6f
                }
                Ok(Accept::Repeat) => {}
                Ok(accept) => return Ok(accept.into_push(self.parselet.severity)),
                other => return other,
            }

            // Skip one character if nothing was consumed
            if self.frame.reader_start == self.thread.reader.tell() {
                self.thread.reader.next();
            }

            // Reset capture stack for loop repeat
            self.reset(Some(self.thread.reader.tell()));

            // Break on EOF
            if self.thread.reader.eof() {
                break;
            }
        }

        // End
        match self.execute(&self.parselet.end) {
            Ok(Accept::Next) | Err(Reject::Skip) | Ok(Accept::Push(Capture::Empty)) => {}
            Ok(Accept::Push(mut capture)) => {
<<<<<<< HEAD
                results.push(capture.extract(&self.runtime.reader));
=======
                retlist.push(capture.extract(&self.thread.reader));
            }
            Ok(Accept::Repeat(value)) => {
                if let Some(value) = value {
                    retlist.push(value);
                }
>>>>>>> 107bff6f
            }
            Ok(Accept::Repeat) => {}
            Ok(accept) => return Ok(accept.into_push(self.parselet.severity)),
            other => return other,
        };

        // results has higher priority than ret
        if !results.is_empty() {
            Ok(Accept::Push(Capture::Value(
                if results.len() > 1 {
                    RefValue::from(results)
                } else {
                    results.pop().unwrap()
                },
                None,
                self.parselet.severity,
            )))
        } else {
            Ok(Accept::Push(Capture::Empty))
        }
    }
}

impl<'program, 'parselet, 'thread> Drop for Context<'program, 'parselet, 'thread> {
    fn drop(&mut self) {
        self.thread.stack.truncate(self.stack_start + self.hold);
    }
}<|MERGE_RESOLUTION|>--- conflicted
+++ resolved
@@ -90,7 +90,7 @@
 
         // Create Context
         Self {
-            debug: runtime.debug,
+            debug: thread.debug,
             program,
             parselet,
             thread,
@@ -498,19 +498,11 @@
     /// Run the current context with the associated parselet
     pub fn run(&mut self, main: bool) -> Result<Accept, Reject> {
         // Debugging
-<<<<<<< HEAD
         if self.debug < 3 {
             if let Ok(inspect) = std::env::var("TOKAY_INSPECT") {
                 for name in inspect.split(" ") {
                     if name == self.parselet.name {
                         self.debug = 6;
-=======
-        if self.thread.debug < 3 {
-            if let Ok(inspect) = std::env::var("TOKAY_INSPECT") {
-                for name in inspect.split(" ") {
-                    if name == self.parselet.name {
-                        self.thread.debug = 6;
->>>>>>> 107bff6f
                         break;
                     }
                 }
@@ -528,17 +520,8 @@
                 self.reset(Some(self.thread.reader.tell()));
                 capture
             }
-<<<<<<< HEAD
             Ok(Accept::Repeat) => {
-                self.reset(Some(self.runtime.reader.tell()));
-=======
-            Ok(Accept::Repeat(value)) => {
-                if let Some(value) = value {
-                    retlist.push(value);
-                }
-
                 self.reset(Some(self.thread.reader.tell()));
->>>>>>> 107bff6f
                 Capture::Empty
             }
             Ok(accept) => return Ok(accept.into_push(self.parselet.severity)),
@@ -587,16 +570,7 @@
         match self.execute(&self.parselet.begin) {
             Ok(Accept::Next) | Err(Reject::Skip) | Ok(Accept::Push(Capture::Empty)) => {}
             Ok(Accept::Push(mut capture)) => {
-<<<<<<< HEAD
-                results.push(capture.extract(&self.runtime.reader));
-=======
-                retlist.push(capture.extract(&self.thread.reader));
-            }
-            Ok(Accept::Repeat(value)) => {
-                if let Some(value) = value {
-                    retlist.push(value);
-                }
->>>>>>> 107bff6f
+                results.push(capture.extract(&self.thread.reader));
             }
             Ok(Accept::Repeat) => {}
             Ok(accept) => return Ok(accept.into_push(self.parselet.severity)),
@@ -613,16 +587,7 @@
                 | Ok(Accept::Next)
                 | Ok(Accept::Push(Capture::Empty)) => {}
                 Ok(Accept::Push(mut capture)) => {
-<<<<<<< HEAD
-                    results.push(capture.extract(&self.runtime.reader));
-=======
-                    retlist.push(capture.extract(&self.thread.reader));
-                }
-                Ok(Accept::Repeat(value)) => {
-                    if let Some(value) = value {
-                        retlist.push(value);
-                    }
->>>>>>> 107bff6f
+                    results.push(capture.extract(&self.thread.reader));
                 }
                 Ok(Accept::Repeat) => {}
                 Ok(accept) => return Ok(accept.into_push(self.parselet.severity)),
@@ -647,16 +612,7 @@
         match self.execute(&self.parselet.end) {
             Ok(Accept::Next) | Err(Reject::Skip) | Ok(Accept::Push(Capture::Empty)) => {}
             Ok(Accept::Push(mut capture)) => {
-<<<<<<< HEAD
-                results.push(capture.extract(&self.runtime.reader));
-=======
-                retlist.push(capture.extract(&self.thread.reader));
-            }
-            Ok(Accept::Repeat(value)) => {
-                if let Some(value) = value {
-                    retlist.push(value);
-                }
->>>>>>> 107bff6f
+                results.push(capture.extract(&self.thread.reader));
             }
             Ok(Accept::Repeat) => {}
             Ok(accept) => return Ok(accept.into_push(self.parselet.severity)),
