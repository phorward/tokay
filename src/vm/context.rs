--- conflicted
+++ resolved
@@ -88,12 +88,7 @@
 
         // Create Context
         Self {
-<<<<<<< HEAD
             debug: thread.debug,
-            program,
-            parselet,
-=======
->>>>>>> 1db0b832
             thread,
             parselet,
             depth,
@@ -581,20 +576,6 @@
         };
 
         loop {
-<<<<<<< HEAD
-            match self.execute(&self.parselet.body) {
-                Err(Reject::Next)
-                | Err(Reject::Skip)
-                | Ok(Accept::Next)
-                | Ok(Accept::Push(Capture::Empty)) => {}
-                Ok(Accept::Push(mut capture)) => {
-                    results.push(capture.extract(&self.thread.reader));
-                }
-                Ok(Accept::Repeat) => {}
-                Ok(accept) => return Ok(accept.into_push(self.parselet.severity)),
-                other => return other,
-            }
-=======
             self.reset(Some(self.thread.reader.tell()));
 
             // Body
@@ -605,17 +586,12 @@
                     | Ok(Accept::Next)
                     | Ok(Accept::Push(Capture::Empty)) => {}
                     Ok(Accept::Push(mut capture)) => {
-                        retlist.push(capture.extract(&self.thread.reader));
-                    }
-                    Ok(Accept::Repeat(value)) => {
-                        if let Some(value) = value {
-                            retlist.push(value);
-                        }
-                    }
+                        results.push(capture.extract(&self.thread.reader));
+                    }
+                    Ok(Accept::Repeat) => {}
                     Ok(accept) => return Ok(accept.into_push(self.parselet.severity)),
                     other => return other,
                 }
->>>>>>> 1db0b832
 
                 if self.frame.reader_start == self.thread.reader.tell() {
                     // Skip one character if nothing was consumed
