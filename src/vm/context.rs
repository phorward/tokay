//! Contexts and stack frames for parselet calls.
use super::*;
use crate::reader::Offset;
use crate::value::{Dict, List, Object, Parselet, RefValue};
use std::iter::FromIterator;

/** Representation of a stack-frame based on current context. */
#[derive(Debug, Clone, Copy)]
pub struct Frame {
    pub fuse: Option<usize>,  // optional fuse
    pub capture_start: usize, // capture start
    pub reader_start: Offset, // reader start
}

impl std::fmt::Display for Frame {
    fn fmt(&self, f: &mut std::fmt::Formatter<'_>) -> std::fmt::Result {
        write!(
            f,
            "capture: {}, reader: {}, fuse: {:?}",
            self.capture_start, self.reader_start.offset, self.fuse
        )
    }
}

/** Representatin of a loop-frame */
#[derive(Debug, Clone, Copy)]
pub struct Loop {
    pub frames: usize, // Number of frames at loop start
    pub start: usize,  // Start address of loop iteration
    pub end: usize,    // End address of loop
}

/** Contexts represent stack frames for parselet calls.

Within the context, most operations regarding capture storing and loading is performed. */
pub struct Context<'program, 'reader, 'thread, 'parselet> {
    // References
    pub thread: &'thread mut Thread<'program, 'reader>, // Current VM thread
    pub parselet: &'parselet Parselet,                  // Current parselet

    pub depth: usize, // Recursion depth
    pub debug: u8,    // Debug level

    // Virtual machine
    var: Capture,            // Context variable ($0)
    pub stack: Vec<Capture>, // Capture stack
    pub frames: Vec<Frame>,  // Frame stack
    pub frame: Frame,        // Current frame

    pub loops: Vec<Loop>, // Loop stack

    // Variables
    pub source_offset: Option<Offset>, // Tokay source offset needed for error reporting
}

impl<'program, 'reader, 'thread, 'parselet> Context<'program, 'reader, 'thread, 'parselet> {
    pub fn new(
        thread: &'thread mut Thread<'program, 'reader>,
        parselet: &'parselet Parselet,
        depth: usize,
        stack: Vec<Capture>,
    ) -> Self {
        let frame = Frame {
            fuse: None,
            capture_start: parselet.locals,
            reader_start: thread.reader.tell(),
        };

        // Create Context
        Self {
            debug: thread.debug,
            thread,
            parselet,
            depth,
            var: Capture::Empty,
            stack,
            frames: Vec::new(),
            // Create context frame0
            frame,
            loops: Vec::new(),
            source_offset: None,
        }
    }

    /// Print debug output with context depth indention
    #[inline]
    pub fn log(&self, msg: &str) {
        println!(
            "{}{}{:5} {}",
            ".".repeat(self.depth),
            //self.parselet.name.as_deref().unwrap_or("(unnamed)"), // fixme: TEMPORAL!
            self.parselet.name,
            //if self.parselet.consuming.is_some() {
            if self.parselet.consuming.is_some() {
                format!("@{: <4}", self.thread.reader.tell().offset)
            } else {
                "".to_string()
            },
            msg
        );
    }

    /// Shortcut for an Ok(Accept::Push) with the given value.
    /// To push a value immediatelly, use context.thread.stack.push().
    #[inline]
    pub fn push(&self, value: RefValue) -> Result<Accept, Reject> {
        Ok(Accept::Push(Capture::Value(value, None, 10)))
    }

    /// Pop value off the stack.
    #[inline]
    pub fn pop(&mut self) -> RefValue {
        // todo: check for context limitations on the stack?
        let mut capture = self.stack.pop().unwrap();
        capture.extract(&mut self.thread.reader)
    }

    /// Peek top value of stack.
    #[inline]
    pub fn peek(&mut self) -> RefValue {
        // todo: check for context limitations on the stack?
        let capture = self.stack.last_mut().unwrap();
        capture.extract(&mut self.thread.reader)
    }

    // Push a value onto the stack
    #[inline]
    pub fn load(&mut self, index: usize) -> Result<Accept, Reject> {
        let capture = &mut self.stack[index];
        let value = capture.extract(&self.thread.reader);
        self.push(value)
    }

    // Reset context stack state
    #[inline]
    fn reset(&mut self, offset: Option<Offset>) {
        self.stack.truncate(self.frame.capture_start); // Truncate stack
        self.var = Capture::Empty; // Reset $0

        if let Some(offset) = offset {
            self.frame.reader_start = offset; // Set reader start to provided position
        }
    }

    /// Return top-level frame
    pub fn frame0(&self) -> &Frame {
        if self.frames.is_empty() {
            &self.frame
        } else {
            &self.frames[0]
        }
    }

    /// Return mutable top-level frame
    pub fn frame0_mut(&mut self) -> &mut Frame {
        if self.frames.is_empty() {
            &mut self.frame
        } else {
            &mut self.frames[0]
        }
    }

    /** Return a capture by index as RefValue. */
    pub fn get_capture(&mut self, pos: usize) -> Option<RefValue> {
        let frame0 = self.frame0();
        let reader_start = frame0.reader_start;

        if pos == 0 {
            // Capture 0 either returns an already set value or ...
            if let Capture::Value(value, ..) = &self.var {
                return Some(value.clone());
            }

            // ...returns the current range read so far.
            return Some(RefValue::from(
                self.thread
                    .reader
                    .get(&self.thread.reader.capture_from(&reader_start)),
            ));
        }

        let capture_start = frame0.capture_start;

        let pos = capture_start + pos - 1;

        if pos >= self.stack.len() {
            return None;
        }

        let capture = &mut self.stack[pos];

        capture.degrade(); // fixme: Can't extract do the degration?
        Some(capture.extract(&self.thread.reader))
    }

    /** Return a capture by name as RefValue. */
    pub fn get_capture_by_name(&mut self, name: &str) -> Option<RefValue> {
        let capture_start = self.frame0().capture_start;
        let tos = self.stack.len();

        for i in (0..tos - capture_start).rev() {
            let capture = &mut self.stack[capture_start + i];

            if capture.alias(name) {
                capture.degrade(); // fixme: Can't extract do the degration?
                return Some(capture.extract(&self.thread.reader));
            }
        }

        None
    }

    /** Set a capture to a RefValue by index. */
    pub fn set_capture(&mut self, pos: usize, value: RefValue) {
        if pos == 0 {
            self.var = Capture::from(value);
            return;
        }

        let capture_start = self.frame0().capture_start;
        let pos = capture_start + pos - 1;

        if pos >= self.stack.len() {
            return;
        }

        let capture = &mut self.stack[pos];

        match capture {
            Capture::Empty => *capture = Capture::Value(value, None, 5),
            Capture::Range(_, alias, _) => *capture = Capture::Value(value, alias.clone(), 5),
            Capture::Value(capture_value, ..) => *capture_value = value,
        }
    }

    /** Set a capture to a RefValue by name. */
    pub fn set_capture_by_name(&mut self, name: &str, value: RefValue) {
        let capture_start = self.frame0().capture_start;
        let tos = self.stack.len();

        for i in (0..tos - capture_start).rev() {
            let capture = &mut self.stack[capture_start + i];

            if capture.alias(name) {
                match capture {
                    Capture::Empty => *capture = Capture::Value(value, None, 5),
                    Capture::Range(_, alias, _) => {
                        *capture = Capture::Value(value, alias.clone(), 5)
                    }
                    Capture::Value(capture_value, ..) => *capture_value = value,
                }
                break;
            }
        }
    }

    /** Collect captures from a capture_start and turn them either into a dict or list object capture.

    Any items with a severity of at least 1 are being collected, but higher severities always win.

    - Results of a collection (either list or dict) inherit the highest collected severity
    - Token severity:
      - 0: Whitespace
      - 1: Touch
      - 5: Match, character-class, parselet
      - 10: Defined value

    This function is internally used for automatic AST construction and value inheriting.
    */
    pub fn collect(
        &mut self,
        capture_start: usize, // Stack offset to start from
        copy: bool,           // Copy values instead of draining them from the stack
        debug: bool,          // Print debug information
    ) -> Capture {
        // Early abort when capture_start is behind stack len
        if capture_start > self.stack.len() {
            return Capture::Empty;
        }

        assert!(capture_start >= self.frame0().capture_start);

        // Eiter copy or drain captures from stack
        let captures: Vec<Capture> = if copy {
            // fixme: copy feature isn't used...
            Vec::from_iter(
                self.stack[capture_start..]
                    .iter()
                    .filter(|item| !(matches!(item, Capture::Empty)))
                    .cloned(),
            )
        } else {
            self.stack
                .drain(capture_start..)
                .filter(|item| !(matches!(item, Capture::Empty)))
                .collect()
        };

        if debug {
            self.log(&format!("collect captures = {}", captures.len()));

            for i in 0..captures.len() {
                self.log(&format!(" {}: {:?}", i, captures[i]));
            }
        }

        // Early abort when no valuable captures had been taken
        if captures.len() == 0 {
            return Capture::Empty;
        }

        // Capture inheritance is only possible when there is only one capture available
        let inherit = captures.len() == 1;

        let mut list = List::new(); // List collector
        let mut dict = Dict::new(); // Dict collector
<<<<<<< HEAD
        let mut max = 1; // Maximum severity, must be at least 1
=======
        let mut max = self.parselet.severity; // Require at least parselet severity level
>>>>>>> 926b69a6
        let mut idx = 0; // Keep the order for dicts

        // Collect any significant captures and values
        // fixme: This part contains ugly and redundant code; must be reworked later.
        for capture in captures.into_iter() {
            match capture {
                Capture::Range(range, alias, severity) if severity >= max => {
                    // On higher severity, drop all results collected so far
                    if severity > max {
                        idx = 0;
                        max = severity;
                        list.clear();
                        dict.clear();
                    }

                    // fixme: This line is the only difference between the Capture::Range and Capture::Value branch.
                    //        This is totally ugly and should be reworked.
                    let value = RefValue::from(self.thread.reader.get(&range));

                    if let Some(alias) = alias {
                        // Move list items into dict when this is the first entry
                        if dict.is_empty() {
                            for (i, item) in list.drain(..).enumerate() {
                                dict.insert(RefValue::from(i), item);
                            }
                        }

                        dict.insert(RefValue::from(alias), value);
                    } else if inherit {
                        return Capture::Value(value, alias, severity);
                    } else if !value.is_void() {
                        // Eiher collect into list, or insert into the dict
                        if dict.is_empty() {
                            list.push(value);
                        } else {
                            dict.insert(RefValue::from(idx), value);
                        }
                    }

                    idx += 1;
                }

                Capture::Value(value, alias, severity) if severity >= max => {
                    // On higher severity, drop all results collected so far
                    if severity > max {
                        idx = 0;
                        max = severity;
                        list.clear();
                        dict.clear();
                    }

                    if let Some(alias) = alias {
                        // Move list items into dict when this is the first entry
                        if dict.is_empty() {
                            for (i, item) in list.drain(..).enumerate() {
                                dict.insert(RefValue::from(i), item);
                            }
                        }

                        dict.insert(RefValue::from(alias), value);
                    } else if inherit {
                        return Capture::Value(value, alias, severity);
                    } else if !value.is_void() {
                        // Eiher collect into list, or insert into the dict
                        if dict.is_empty() {
                            list.push(value);
                        } else {
                            dict.insert(RefValue::from(idx), value);
                        }
                    }

                    idx += 1;
                }

                _ => {}
            };
        }

        if debug {
            self.log(&format!("list = {:?}", list));
            self.log(&format!("dict = {:?}", dict));
        }

        if dict.is_empty() {
            if list.len() > 1 {
                Capture::Value(RefValue::from(list), None, max)
            } else if list.len() == 1 {
                Capture::Value(list.pop().unwrap(), None, max)
            } else {
                Capture::Empty
            }
        } else {
            Capture::Value(RefValue::from(dict), None, max)
        }
    }

    /// Drains n items off the stack into a vector of values
    pub fn drain(&mut self, n: usize) -> Vec<RefValue> {
        let tos = self.stack.len();
        assert!(n <= tos - self.frame0().capture_start);

        let captures: Vec<Capture> = self
            .stack
            .drain(tos - n..)
            .filter(|capture| !matches!(capture, Capture::Empty))
            .collect();

        captures
            .into_iter()
            .map(|mut capture| capture.extract(&self.thread.reader))
            .collect()
    }

    // Execute VM opcodes in a context.
    // This function is a wrapper for Op::run() which post-processes the result.
    fn execute(&mut self, ops: &[Op]) -> Result<Accept, Reject> {
        let mut state = Op::run(ops, self);

        match state {
            // In case state is Accept::Next, try to return a capture
            Ok(Accept::Next) => {
                // Either take $0 when set
                if let Capture::Value(value, ..) = &mut self.var {
                    state = Ok(Accept::Push(Capture::Value(
                        value.clone(),
                        None,
                        self.parselet.severity,
                    )));
                // Otherwise, push last value
                } else if self.stack.len() > self.frame.capture_start {
                    state =
                        Ok(Accept::Push(self.stack.pop().unwrap())
                            .into_push(self.parselet.severity));
                }
            }

            // Patch context source position on error, if no other position already set
            Err(Reject::Error(ref mut err)) => {
                if let Some(source_offset) = self.source_offset {
                    err.patch_offset(source_offset);
                }
            }

            _ => {}
        }

        if self.thread.debug > 3 {
            self.log(&format!("final state = {:?}", state));
        }

        state
    }

    /// Run the current context with the associated parselet
    pub fn run(&mut self, main: bool) -> Result<Accept, Reject> {
        // Debugging
        if self.debug < 3 {
            //println!("{:?}", self.parselet.name);
            if let Ok(inspect) = std::env::var("TOKAY_INSPECT") {
                for name in inspect.split(" ") {
                    if name == self.parselet.name {
                        self.debug = 6;
                        break;
                    }
                }
            }
        }

        if main {
            return self.run_as_main();
        }

        // Begin
        let mut ret = match self.execute(&self.parselet.begin) {
            Ok(Accept::Next) | Err(Reject::Skip) => Capture::Empty,
            Ok(Accept::Push(capture)) => {
                self.reset(Some(self.thread.reader.tell()));
                capture
            }
            Ok(Accept::Repeat) => {
                self.reset(Some(self.thread.reader.tell()));
                Capture::Empty
            }
            Ok(accept) => return Ok(accept.into_push(self.parselet.severity)),
            other => return other,
        };

        // Body
        let mut first = true;
        ret = loop {
            match self.execute(&self.parselet.body) {
                Err(Reject::Skip) => {}
                Ok(Accept::Next) => break ret,
                Ok(Accept::Push(capture)) => break capture,
                Ok(Accept::Repeat) => {
                    // break on eof
                    if self.thread.reader.eof {
                        break ret;
                    }
                }
                Ok(accept) => return Ok(accept.into_push(self.parselet.severity)),
                Err(Reject::Next) if !first => break Capture::Empty,
                other => return other,
            }

            // Reset capture stack for loop repeat
            self.reset(Some(self.thread.reader.tell()));
            first = false;
        };

        // End
        ret = match self.execute(&self.parselet.end) {
            Ok(Accept::Next) | Err(Reject::Skip) | Ok(Accept::Repeat) => ret,
            Ok(Accept::Push(capture)) => capture,
            Ok(accept) => return Ok(accept.into_push(self.parselet.severity)),
            other => return other,
        };

        Ok(Accept::Push(ret).into_push(self.parselet.severity))
    }

    /** Run the current context as a main parselet.

    __main__-parselets are executed differently, as they handle unrecognized input as whitespace or gap,
    by skipping over it. __main__ parselets do also operate on multiple input Readers by sequence inside
    of the Context's thread.
    */
    fn run_as_main(&mut self) -> Result<Accept, Reject> {
        // collected results
        let mut results = List::new();

        // Begin
        match self.execute(&self.parselet.begin) {
            Ok(Accept::Next) | Err(Reject::Skip) | Ok(Accept::Push(Capture::Empty)) => {}
            Ok(Accept::Push(mut capture)) => {
                results.push(capture.extract(&self.thread.reader));
            }
            Ok(Accept::Repeat) => {}
            Ok(accept) => return Ok(accept.into_push(self.parselet.severity)),
            other => return other,
        };

        loop {
            self.reset(Some(self.thread.reader.tell()));

            // Body
            loop {
                match self.execute(&self.parselet.body) {
                    Err(Reject::Next)
                    | Err(Reject::Skip)
                    | Ok(Accept::Next)
                    | Ok(Accept::Push(Capture::Empty)) => {}
                    Ok(Accept::Push(mut capture)) => {
                        results.push(capture.extract(&self.thread.reader));
                    }
                    Ok(Accept::Repeat) => {}
                    Ok(accept) => return Ok(accept.into_push(self.parselet.severity)),
                    other => return other,
                }

                if self.frame.reader_start == self.thread.reader.tell() {
                    // Skip one character if nothing was consumed
                    self.thread.reader.next();

                    // Drop all memoizations
                    self.thread.memo.clear();
                }

                // Reset capture stack for loop repeat
                self.reset(Some(self.thread.reader.tell()));

                // Break on EOF
                if self.thread.reader.eof() {
                    break;
                }
            }

            if self.thread.readers.is_empty() {
                break;
            }

            // Change reader within thread, and continue
            self.thread.reader = self.thread.readers.remove(0);

            // Drop all memoizations
            self.thread.memo.clear();
        }

        // End
        match self.execute(&self.parselet.end) {
            Ok(Accept::Next) | Err(Reject::Skip) | Ok(Accept::Push(Capture::Empty)) => {}
            Ok(Accept::Push(mut capture)) => {
                results.push(capture.extract(&self.thread.reader));
            }
            Ok(Accept::Repeat) => {}
            Ok(accept) => return Ok(accept.into_push(self.parselet.severity)),
            other => return other,
        };

        // results has higher priority than ret
        if !results.is_empty() {
            Ok(Accept::Push(Capture::Value(
                if results.len() > 1 {
                    RefValue::from(results)
                } else {
                    results.pop().unwrap()
                },
                None,
                self.parselet.severity,
            )))
        } else {
            Ok(Accept::Push(Capture::Empty))
        }
    }
}<|MERGE_RESOLUTION|>--- conflicted
+++ resolved
@@ -314,11 +314,7 @@
 
         let mut list = List::new(); // List collector
         let mut dict = Dict::new(); // Dict collector
-<<<<<<< HEAD
-        let mut max = 1; // Maximum severity, must be at least 1
-=======
         let mut max = self.parselet.severity; // Require at least parselet severity level
->>>>>>> 926b69a6
         let mut idx = 0; // Keep the order for dicts
 
         // Collect any significant captures and values
