--- conflicted
+++ resolved
@@ -172,24 +172,10 @@
     );
 }
 
-<<<<<<< HEAD
-tokay_function!("print(*args)", {
+tokay_function!("print : @*args", {
     if args.len() == 0 && context.is_some() {
         if let Some(capture) = context.unwrap().get_capture(0) {
             print!("{}", capture.to_string());
-=======
-tokay_function!("print : @*args", {
-    match context {
-        None => {
-            for i in 0..args.len() {
-                if i > 0 {
-                    print!(" ");
-                }
-
-                print!("{}", args[i].to_string());
-            }
-            print!("\n");
->>>>>>> ea505ec2
         }
     } else {
         for i in 0..args.len() {
